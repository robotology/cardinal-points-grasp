# grasp-pose-gen

Simple superquadric-based grasping pose generator and renderer for iCub 

### Dependencies
- [Yarp](https://github.com/robotology/yarp)
- [iCub](https://github.com/robotology/icub-main)
- [IOL](https://github.com/robotology/iol)
- [point-cloud-read](https://github.com/fbottarel/point-cloud-read)
- [find-superquadric](https://github.com/pattacini/find-superquadric)
- [VTK 8.1](https://www.vtk.org/)

### Installation
```
git clone https://github.com/fbottarel/grasp-pose-gen.git
cd grasp-pose-gen
mkdir build && cd build
cmake ../
make install
```

### Interaction diagram

![Diagram](./data/misc/module_diagram.png)

### Usage
This module is supposed to be used to generate and execute grasps on simple objects that lie on a surface (e.g. a table) in front of the robot. Given an object to grasp, the following actions get undertaken:
1. `grasp-pose-gen` interfaces with [point-cloud-read](https://github.com/fbottarel/point-cloud-read) to retrieve a point cloud (if the object is present in the scene).
2. The point cloud is sent to [find-superquadric](https://github.com/pattacini/find-superquadric) and the parameters of the superquadric shape that best fits the point cloud are obtained. 
3. A number of feasible side and top grasps are generated and displayed according to the size and position of the resulting superquadric. The module makes sure that none of the poses are unreachable by the robot. 
4. The candidate grasps are ranked according to a hierarchical cost function that takes into account, in order
    1. The kinematic accuracy that the position can be reached with (**primary cost**)
    2. The orientation accuracy and the way the superquadric is being grasped (this **secondary cost** guides the algorithm toward grabbing the short sides of the superquadric)
5. The best grasp is selected and its offset gets corrected by going through a [iolReachingCalibration](http://robotology.github.io/iol/doxygen/doc/html/group__iolReachingCalibration.html) RPC.
6. If requested, the grasp gets executed with the desired hand.

The module visualizes the point cloud, superquadric, and suitable grasps. The best grasp is highlighted by a larger indicator, and for each grasp the cost function is displayed in the format `[primary_cost]_[secondary_cost]`.

Once all the modules are running and connected (the code comes with a `yarpmanager` app to keep track of the connections) it can be interacted via RPC calls to `/graspProcessor/cmd:rpc`. The available commands are as follows:

<<<<<<< HEAD
- `grasp_pose objectToGrasp hand [gaze]` triggers the synthesis of a suitable grasp _without_ executing it. The grasp gets displayed on the visualizer. The optional parameter makes the robot fixate the object before acquiring its point cloud. 
- `grasp_pose_from_file objectToGrasp hand` same as previous command, but the point cloud gets parsed from a `.off` (examples are provided with the code) and therefore there is no call to `point-cloud-read`. 
- `grasp objectToGrasp hand [gaze]` generates a good grasp position/pose and executes it with the requested hand. The optional parameter makes the robot fixate the object before acquiring its point cloud. 
=======
- `grasp_pose objectToGrasp hand` triggers the synthesis of a suitable grasp _without_ executing it. The grasp gets displayed on the visualizer.
- `from_off_file pointCloudFile hand` same as previous command, but the point cloud gets parsed from a `.off` (examples are provided with the code) and therefore there is no call to `point-cloud-read`. 
- `grasp objectToGrasp hand` generates a good grasp position/pose and executes it with the requested hand.
- `home` relays a homing command to IOL, moving the robot in the ready state.
- `drop` the robot gently drops the object in front of him. 
>>>>>>> 29a8b61e

All of these commands (at the moment) return an `ack` if the module reaches the end of the procedure, otherwise `nack`

### Command-line parameters
- `--name moduleName`: start the module with the desired name (watch out for the port names!). 
- `--sim`: if you need to use the module with the iCub-SIM.
- `--control-arms [both|left|right]`: let you specify which arm to control exclusively.

### Example
```
yarp rpc /graspProcessor/rpc
>>grasp_pose Box right
Response: [ack]
```
<img src="./data/pics/box.png" alt="alt text" width="400"><|MERGE_RESOLUTION|>--- conflicted
+++ resolved
@@ -38,17 +38,11 @@
 
 Once all the modules are running and connected (the code comes with a `yarpmanager` app to keep track of the connections) it can be interacted via RPC calls to `/graspProcessor/cmd:rpc`. The available commands are as follows:
 
-<<<<<<< HEAD
 - `grasp_pose objectToGrasp hand [gaze]` triggers the synthesis of a suitable grasp _without_ executing it. The grasp gets displayed on the visualizer. The optional parameter makes the robot fixate the object before acquiring its point cloud. 
 - `grasp_pose_from_file objectToGrasp hand` same as previous command, but the point cloud gets parsed from a `.off` (examples are provided with the code) and therefore there is no call to `point-cloud-read`. 
 - `grasp objectToGrasp hand [gaze]` generates a good grasp position/pose and executes it with the requested hand. The optional parameter makes the robot fixate the object before acquiring its point cloud. 
-=======
-- `grasp_pose objectToGrasp hand` triggers the synthesis of a suitable grasp _without_ executing it. The grasp gets displayed on the visualizer.
-- `from_off_file pointCloudFile hand` same as previous command, but the point cloud gets parsed from a `.off` (examples are provided with the code) and therefore there is no call to `point-cloud-read`. 
-- `grasp objectToGrasp hand` generates a good grasp position/pose and executes it with the requested hand.
 - `home` relays a homing command to IOL, moving the robot in the ready state.
 - `drop` the robot gently drops the object in front of him. 
->>>>>>> 29a8b61e
 
 All of these commands (at the moment) return an `ack` if the module reaches the end of the procedure, otherwise `nack`
 
